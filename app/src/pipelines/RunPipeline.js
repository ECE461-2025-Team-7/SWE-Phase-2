<<<<<<< HEAD
// app/src/pipelines/RunPipeline.js
// Abstraction over the Run executable / Phase 1 project integration point

class RunPipeline {
  async executeRun(params = {}) {
    console.log("RunPipeline accessed", params);

    const { id } = params;

    // Return a placeholder model rating object that matches the OpenAPI schema
    return {
      name: `model-${id ?? "unknown"}`,
      category: "baseline",
      net_score: 0,
      net_score_latency: 0,
      ramp_up_time: 0,
      ramp_up_time_latency: 0,
      bus_factor: 0,
      bus_factor_latency: 0,
      performance_claims: 0,
      performance_claims_latency: 0,
      license: 0,
      license_latency: 0,
      dataset_and_code_score: 0,
      dataset_and_code_score_latency: 0,
      dataset_quality: 0,
      dataset_quality_latency: 0,
      code_quality: 0,
      code_quality_latency: 0,
      reproducibility: 0,
      reproducibility_latency: 0,
      reviewedness: 0,
      reviewedness_latency: 0,
      tree_score: 0,
      tree_score_latency: 0,
      size_score: {
        raspberry_pi: 0,
        jetson_nano: 0,
        desktop_pc: 0,
        aws_server: 0,
      },
      size_score_latency: 0,
    };
  }
}

export default RunPipeline;
=======
//app/src/pipelines/RunPipeline.js
//This will be the abstraction for the Run executable / our phase 1 project
//I am not implementing this
>>>>>>> 758e0247
<|MERGE_RESOLUTION|>--- conflicted
+++ resolved
@@ -1,4 +1,3 @@
-<<<<<<< HEAD
 // app/src/pipelines/RunPipeline.js
 // Abstraction over the Run executable / Phase 1 project integration point
 
@@ -46,8 +45,3 @@
 }
 
 export default RunPipeline;
-=======
-//app/src/pipelines/RunPipeline.js
-//This will be the abstraction for the Run executable / our phase 1 project
-//I am not implementing this
->>>>>>> 758e0247
