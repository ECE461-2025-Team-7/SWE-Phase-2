//app/src/server.js
import "dotenv/config";
import express from "express";
<<<<<<< HEAD
import uploadRouter from "./routes/upload.js";
import downloadRouter from "./routes/download.js";
import rateRouter from "./routes/rate.js";
=======
import artifactRouter from "./routes/artifact.js";     // POST /artifact/:artifact_type
import artifactsRouter from "./routes/artifacts.js";   // GET  /artifacts/:artifact_type/:id
>>>>>>> 758e0247

const app = express();

app.use(express.json()); // parse JSON bodies


<<<<<<< HEAD
app.use("/upload", uploadRouter);
app.use("/download", downloadRouter);
app.use("/artifact/model", rateRouter);
=======
app.get("/health", (_req, res) => res.json({ ok: true }));
//OpenAPI routes for upload and download
app.use("/artifact", artifactRouter);
app.use("/artifacts", artifactsRouter);
>>>>>>> 758e0247

const port = process.env.PORT || 3100;
app.listen(port, () => {
  console.log(`listening on :${port}`);
});<|MERGE_RESOLUTION|>--- conflicted
+++ resolved
@@ -1,30 +1,21 @@
 //app/src/server.js
 import "dotenv/config";
 import express from "express";
-<<<<<<< HEAD
-import uploadRouter from "./routes/upload.js";
-import downloadRouter from "./routes/download.js";
+
 import rateRouter from "./routes/rate.js";
-=======
 import artifactRouter from "./routes/artifact.js";     // POST /artifact/:artifact_type
 import artifactsRouter from "./routes/artifacts.js";   // GET  /artifacts/:artifact_type/:id
->>>>>>> 758e0247
 
 const app = express();
 
 app.use(express.json()); // parse JSON bodies
 
 
-<<<<<<< HEAD
-app.use("/upload", uploadRouter);
-app.use("/download", downloadRouter);
-app.use("/artifact/model", rateRouter);
-=======
+
 app.get("/health", (_req, res) => res.json({ ok: true }));
 //OpenAPI routes for upload and download
 app.use("/artifact", artifactRouter);
 app.use("/artifacts", artifactsRouter);
->>>>>>> 758e0247
 
 const port = process.env.PORT || 3100;
 app.listen(port, () => {
