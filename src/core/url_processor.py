--- conflicted
+++ resolved
@@ -534,7 +534,6 @@
                 score = calc.get_platform_compatibility()
             else:
                 score = calc.calculate_score(model_context)
-<<<<<<< HEAD
                 latency = calc.get_calculation_time() or 0
                 return "PerformanceClaims", MetricResult(
                     "PerformanceClaims", score, latency, timestamp)
@@ -562,10 +561,8 @@
             calculate_code_quality.__name__: "CodeQuality",
             calculate_performance_claims.__name__: "PerformanceClaims"
         }
-=======
             latency = calc.get_calculation_time() or 0
             return metric_name, MetricResult(metric_name, score, latency, timestamp)
->>>>>>> 6f6c85b1
 
         cpu_count = os.cpu_count() or 2
         max_workers = min(len(metric_registry), max(4, cpu_count))
@@ -582,14 +579,10 @@
                     metric_key, metric_result = future.result()
                     metrics[metric_key] = metric_result
                 except Exception as e:
-<<<<<<< HEAD
                     helper_name = future_to_metric[future]
-=======
->>>>>>> 6f6c85b1
                     print(
                         f"Metric calculation {helper_name} failed: {e}",
                         file=sys.stderr)
-<<<<<<< HEAD
 
                     metric_key = metric_name_mapping.get(helper_name)
 
@@ -603,12 +596,10 @@
                     elif metric_key:
                         metrics[metric_key] = MetricResult(
                             metric_key, 0.5, 100, timestamp)
-=======
                     fallback_score = fallback_scores.get(metric_name, 0.5)
                     fallback_latency = fallback_latencies.get(metric_name, 150)
                     metrics[metric_name] = MetricResult(
                         metric_name, fallback_score, fallback_latency, timestamp)
->>>>>>> 6f6c85b1
 
         return metrics
 
