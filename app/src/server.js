--- conflicted
+++ resolved
@@ -7,30 +7,19 @@
 import artifactRouter from "./routes/artifact.js";      // POST /artifact/:artifact_type
 import artifactsRouter from "./routes/artifacts.js";    // GET  /artifacts/:artifact_type/:id
 import rateRouter from "./routes/rate.js";
-<<<<<<< HEAD
-import artifactRouter from "./routes/artifact.js";     // POST /artifact/:artifact_type
-import artifactsRouter from "./routes/artifacts.js";   // GET  /artifacts/:artifact_type/:id
 import authenticateRouter from "./routes/authenticate.js"; // PUT /authenticate
-=======
 import tracksRouter from "./routes/tracks.js";          // GET /tracks
 import resetRouter from "./routes/reset.js";            // DELETE /reset
->>>>>>> ff503956
 
 const app = express();
 
 app.use(express.json()); // parse JSON bodies
 
-
-<<<<<<< HEAD
-
-app.get("/health", (_req, res) => res.json({ ok: true }));
 // Authentication: PUT /authenticate
 app.use("/authenticate", authenticateRouter);
-//OpenAPI routes for upload and download
-=======
+
 //OpenAPI routes
-app.use("/health", healthRouter);
->>>>>>> ff503956
+app.use("/health", healthRouter)
 app.use("/artifact", artifactRouter);
 app.use("/artifacts", artifactsRouter);
 app.use("/tracks", tracksRouter);
